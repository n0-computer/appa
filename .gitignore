--- conflicted
+++ resolved
@@ -1,7 +1,4 @@
 /target
-<<<<<<< HEAD
 /.appa-store
 /appa-store
-=======
-.appa
->>>>>>> 1d14b460
+.appa