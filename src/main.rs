use std::{path::PathBuf, rc::Rc};

use anyhow::Result;
use appa::hash_manifest;
use chrono::Utc;
<<<<<<< HEAD
use wnfs::{common::BlockStore, public::PublicDirectory};

#[tokio::main]
async fn main() -> Result<()> {
    println!("Hello, world from appa!");

    let dir = ".appa-store";
    let mut store = appa::store::Store::new(dir)?;

    // Create a new directory.
    let root_dir = &mut Rc::new(PublicDirectory::new(Utc::now()));

    // Add a /pictures/cats subdirectory.
    root_dir
        .mkdir(&["pictures".into(), "cats".into()], Utc::now(), &store)
        .await?;

    // Add a file to /pictures/dogs directory.
    let content_cid = store
        .put_block(b"Hi billie".to_vec(), libipld::IpldCodec::Raw.into())
        .await?;
    root_dir
        .write(
            &["pictures".into(), "dogs".into(), "billie.jpeg".into()],
            content_cid,
            Utc::now(),
            &store,
        )
        .await?;

    // Delete /pictures/cats directory.
    root_dir
        .rm(&["pictures".into(), "cats".into()], &store)
        .await?;

    // List all the children of /pictures directory.
    let result = root_dir.ls(&["pictures".into()], &store).await?;

    // Print the result.
    println!("Files in /pictures: {:#?}", result);

    // Store
    let root_cid = root_dir.store(&mut store).await?;

    println!(
        "store under {} at {}",
        root_cid,
        store.get_path(&root_cid.to_string())?.display()
    );
=======
use tokio::io::AsyncWriteExt;
use wnfs::{common::BlockStore, public::PublicDirectory};

use clap::{Parser, Subcommand};

#[derive(Debug, Parser)]
#[command(name = "appa")]
#[command(about = "A simple wnfs interface, syncing with iroh", long_about = None)]
struct Cli {
    #[command(subcommand)]
    command: Commands,
}

#[derive(Debug, Subcommand)]
enum Commands {
    /// Init in `.appa`
    Init,
    /// Create a directory
    #[command(arg_required_else_help = true)]
    Mkdir {
        #[arg(value_name = "DIR")]
        dir: String,
    },
    /// Create the file at the given path, with the provided content.
    Add {
        #[arg(value_name = "NAME")]
        path: String,
        #[arg(value_name = "CONTENT")]
        content: String,
    },
    /// Delete the content at the given path.
    Rm {
        #[arg(value_name = "PATH")]
        path: String,
    },
    /// List the contents of the given directory.
    Ls {
        #[arg(value_name = "PATH")]
        path: String,
    },
    /// Show the content of the given file.
    Cat {
        #[arg(value_name = "PATH")]
        path: String,
    },
}

const LATEST: &str = "LATEST";

async fn ensure_store(dir: &str) -> Result<(appa::store::Store, Rc<PublicDirectory>)> {
    let path = PathBuf::from(dir);
    anyhow::ensure!(
        path.exists(),
        "Appa is not initialized, please call 'appa init'"
    );

    let store = appa::store::Store::new(dir)?;

    let root_dir = if let Some(latest) = store.get(LATEST)? {
        let root_cid: cid::Cid = std::str::from_utf8(&latest)?.parse()?;
        let dir: PublicDirectory = store.get_deserializable(&root_cid).await?;
        Rc::new(dir)
    } else {
        Rc::new(PublicDirectory::new(Utc::now()))
    };

    Ok((store, root_dir))
}

async fn commit(
    store: &mut appa::store::Store,
    root_dir: &mut Rc<PublicDirectory>,
) -> Result<cid::Cid> {
    let root_cid = root_dir.store(store).await?;
    store.put(LATEST, root_cid.to_string().as_bytes())?;

    Ok(root_cid)
}

fn as_segments(path: String) -> Vec<String> {
    path.split("/")
        .filter(|s| !s.is_empty())
        .map(|s| s.to_string())
        .collect::<Vec<_>>()
}

#[tokio::main]
async fn main() -> Result<()> {
    let args = Cli::parse();

    const ROOT_DIR: &str = ".appa";

    match args.command {
        Commands::Init => {
            println!("Initializing ...");
            if PathBuf::from(ROOT_DIR).exists() {
                anyhow::bail!("already initialized");
            }
            let mut store = appa::store::Store::new(ROOT_DIR)?;
            let mut root_dir = Rc::new(PublicDirectory::new(Utc::now()));
            let _root_cid = commit(&mut store, &mut root_dir).await?;
        }
        Commands::Mkdir { dir } => {
            let (mut store, mut root_dir) = ensure_store(&ROOT_DIR).await?;
            root_dir
                .mkdir(&as_segments(dir), Utc::now(), &store)
                .await?;
            let _root_cid = commit(&mut store, &mut root_dir).await?;
        }
        Commands::Add { path, content } => {
            let (mut store, mut root_dir) = ensure_store(&ROOT_DIR).await?;
            let content_cid = store
                .put_block(content.into(), libipld::IpldCodec::Raw.into())
                .await?;
            root_dir
                .write(&as_segments(path), content_cid, Utc::now(), &store)
                .await?;
            let _root_cid = commit(&mut store, &mut root_dir).await?;
        }
        Commands::Rm { path } => {
            let (mut store, mut root_dir) = ensure_store(&ROOT_DIR).await?;
            root_dir.rm(&as_segments(path), &store).await?;
            let _root_cid = commit(&mut store, &mut root_dir).await?;
        }
        Commands::Ls { path } => {
            let (store, root_dir) = ensure_store(&ROOT_DIR).await?;
            let list = root_dir.ls(&as_segments(path), &store).await?;
            for (el, _) in list {
                println!("{}", el);
            }
        }
        Commands::Cat { path } => {
            let (store, root_dir) = ensure_store(&ROOT_DIR).await?;
            let content_cid = root_dir.read(&as_segments(path), &store).await?;
            let content = store.get_block(&content_cid).await?;
            tokio::io::stdout().write_all(&content).await?;
        }
    }
>>>>>>> 1d14b460

    let manifest = hash_manifest::walk_dag(store, root_cid)?;
    println!("{manifest:#?}");

    Ok(())
}<|MERGE_RESOLUTION|>--- conflicted
+++ resolved
@@ -3,57 +3,6 @@
 use anyhow::Result;
 use appa::hash_manifest;
 use chrono::Utc;
-<<<<<<< HEAD
-use wnfs::{common::BlockStore, public::PublicDirectory};
-
-#[tokio::main]
-async fn main() -> Result<()> {
-    println!("Hello, world from appa!");
-
-    let dir = ".appa-store";
-    let mut store = appa::store::Store::new(dir)?;
-
-    // Create a new directory.
-    let root_dir = &mut Rc::new(PublicDirectory::new(Utc::now()));
-
-    // Add a /pictures/cats subdirectory.
-    root_dir
-        .mkdir(&["pictures".into(), "cats".into()], Utc::now(), &store)
-        .await?;
-
-    // Add a file to /pictures/dogs directory.
-    let content_cid = store
-        .put_block(b"Hi billie".to_vec(), libipld::IpldCodec::Raw.into())
-        .await?;
-    root_dir
-        .write(
-            &["pictures".into(), "dogs".into(), "billie.jpeg".into()],
-            content_cid,
-            Utc::now(),
-            &store,
-        )
-        .await?;
-
-    // Delete /pictures/cats directory.
-    root_dir
-        .rm(&["pictures".into(), "cats".into()], &store)
-        .await?;
-
-    // List all the children of /pictures directory.
-    let result = root_dir.ls(&["pictures".into()], &store).await?;
-
-    // Print the result.
-    println!("Files in /pictures: {:#?}", result);
-
-    // Store
-    let root_cid = root_dir.store(&mut store).await?;
-
-    println!(
-        "store under {} at {}",
-        root_cid,
-        store.get_path(&root_cid.to_string())?.display()
-    );
-=======
 use tokio::io::AsyncWriteExt;
 use wnfs::{common::BlockStore, public::PublicDirectory};
 
@@ -99,6 +48,8 @@
         #[arg(value_name = "PATH")]
         path: String,
     },
+    /// Print a manifest
+    Manifest,
 }
 
 const LATEST: &str = "LATEST";
@@ -191,11 +142,13 @@
             let content = store.get_block(&content_cid).await?;
             tokio::io::stdout().write_all(&content).await?;
         }
+        Commands::Manifest => {
+            let (mut store, root_dir) = ensure_store(&ROOT_DIR).await?;
+            let root = root_dir.store(&mut store).await?;
+            let manifest = hash_manifest::walk_dag(store, root)?;
+            println!("{manifest:?}");
+        }
     }
->>>>>>> 1d14b460
-
-    let manifest = hash_manifest::walk_dag(store, root_cid)?;
-    println!("{manifest:#?}");
 
     Ok(())
 }